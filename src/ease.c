--- conflicted
+++ resolved
@@ -47,74 +47,6 @@
 	return produceQueueItem(eases);
 }
 
-static float applyEase(float val, enum easeType type)
-{
-	switch (type) {
-	case EaseInQuadratic:
-		return QuadraticEaseIn(val);
-	case EaseOutQuadratic:
-		return QuadraticEaseOut(val);
-	case EaseInOutQuadratic:
-		return QuadraticEaseInOut(val);
-	case EaseInCubic:
-		return CubicEaseIn(val);
-	case EaseOutCubic:
-		return CubicEaseOut(val);
-	case EaseInOutCubic:
-		return CubicEaseInOut(val);
-	case EaseInQuartic:
-		return QuarticEaseIn(val);
-	case EaseOutQuartic:
-		return QuarticEaseOut(val);
-	case EaseInOutQuartic:
-		return QuarticEaseInOut(val);
-	case EaseInQuintic:
-		return QuinticEaseIn(val);
-	case EaseOutQuintic:
-		return QuinticEaseOut(val);
-	case EaseInOutQuintic:
-		return QuinticEaseInOut(val);
-	case EaseInSine:
-		return SineEaseIn(val);
-	case EaseOutSine:
-		return SineEaseOut(val);
-	case EaseInOutSine:
-		return SineEaseInOut(val);
-	case EaseInCircular:
-		return CircularEaseIn(val);
-	case EaseOutCircular:
-		return CircularEaseOut(val);
-	case EaseInOutCircular:
-		return CircularEaseInOut(val);
-	case EaseInExponential:
-		return ExponentialEaseIn(val);
-	case EaseOutExponential:
-		return ExponentialEaseOut(val);
-	case EaseInOutExponential:
-		return ExponentialEaseInOut(val);
-	case EaseInElastic:
-		return ElasticEaseIn(val);
-	case EaseOutElastic:
-		return ElasticEaseOut(val);
-	case EaseInOutElastic:
-		return ElasticEaseInOut(val);
-	case EaseInBack:
-		return BackEaseIn(val);
-	case EaseOutBack:
-		return BackEaseOut(val);
-	case EaseInOutBack:
-		return BackEaseInOut(val);
-	case EaseInBounce:
-		return BounceEaseIn(val);
-	case EaseOutBounce:
-		return BounceEaseOut(val);
-	case EaseInOutBounce:
-		return BounceEaseInOut(val);
-	default:
-		return val;
-	}
-}
-
 void initEase(void)
 {
 	eases = createQueue(sizeof(struct ease));
@@ -149,11 +81,7 @@
 		// Ease is in progress
 		nsec elapsed = time - ease->start;
 		float progress = (double)elapsed / (double)ease->length;
-<<<<<<< HEAD
-		progress = applyEase(progress, ease->type);
-=======
 		progress = easeFunc[ease->type](progress);
->>>>>>> 5fedea91
 
 		float span = ease->to - ease->from;
 		*ease->target = ease->from + span * progress;
